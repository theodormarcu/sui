module Sui::Geniteam {
    use Sui::ID::{Self, ID, VersionedID};
    use Sui::TxContext::{Self, TxContext};
    use Sui::Transfer;
    use Std::ASCII::{Self, String};
    use Std::Option::{Self, Option};
    use Std::Vector::Self;

    /// Trying to add more than `total_monster_slots` monsters to a Farm
    const ETOO_MANY_MONSTERS: u64 = 0;
    /// Can't find a monster with the given ID
    const EMONSTER_NOT_FOUND: u64 = 1;

    struct Player has key {
        id: VersionedID,
        player_name: String,
        farm: Farm,
        water_runes_count: u64,
        fire_runes_count: u64,
        wind_runes_count: u64,
        earth_runes_count: u64,
        owned_farm_cosmetics: vector<FarmCosmetic>,
        owned_monster_cosmetics: vector<MonsterCosmetic>
    }

    struct Farm has key, store {
        id: VersionedID,
        farm_name: String,
        farm_img_id: u64,
        level: u64,
        current_xp: u64,
        total_monster_slots: u64,
        occupied_monster_slots: u64,
        farm_cosmetic_slot1: Option<FarmCosmetic>,
        farm_cosmetic_slot2: Option<FarmCosmetic>,
        pet_monsters: vector<Monster>,
    }

    struct Monster has key, store {
        id: VersionedID,
        monster_name: String,
        monster_img_id: u64,
        breed: u8,
        monster_affinity: u8,
        monster_description: String,
        monster_level: u64,
        monster_xp: u64,
        hunger_level: u64,
        affection_level: u64,
        buddy_level: u8,
        monster_cosmetic_slot1: Option<MonsterCosmetic>,
        monster_cosmetic_slot2: Option<MonsterCosmetic>,
    }

    struct FarmCosmetic has store, drop {
        cosmetic_type: u8,
        cosmetic_id: u64
    }

    struct MonsterCosmetic has store, drop {
        cosmetic_type: u8,
        cosmetic_id: u64
    }

    // === Constructors. These create new Sui objects. ===

    public fun create_player_(
        player_name: vector<u8>, farm: Farm, ctx: &mut TxContext
    ): Player {
        Player {
            id: TxContext::new_id(ctx),
            player_name: ASCII::string(player_name),
            farm,
            water_runes_count: 0,
            fire_runes_count: 0,
            wind_runes_count: 0,
            earth_runes_count: 0,
            owned_farm_cosmetics: Vector::empty(),
            owned_monster_cosmetics: Vector::empty()
        }
    }

    public fun create_farm_(
        farm_name: vector<u8>, farm_img_id: u64, total_monster_slots: u64, ctx: &mut TxContext
    ): Farm {
        Farm {
            id: TxContext::new_id(ctx),
            farm_name: ASCII::string(farm_name),
            farm_img_id,
            level: 0,
            current_xp: 0,
            total_monster_slots,
            occupied_monster_slots: 0,
            farm_cosmetic_slot1: Option::none(),
            farm_cosmetic_slot2: Option::none(),
            pet_monsters: Vector::empty(),
        }
    }

    public fun create_monster_(
        monster_name: vector<u8>,
        monster_img_id: u64,
        breed: u8,
        monster_affinity: u8,
        monster_description: vector<u8>,
        ctx: &mut TxContext
    ): Monster {

        Monster {
            id: TxContext::new_id(ctx),
            monster_name: ASCII::string(monster_name),
            monster_img_id,
            breed,
            monster_affinity,
            monster_description: ASCII::string(monster_description),
            monster_level: 0,
            monster_xp: 0,
            hunger_level: 0,
            affection_level: 0,
            buddy_level: 0,
            monster_cosmetic_slot1: Option::none(),
            monster_cosmetic_slot2: Option::none(),
        }
    }

    // === Mutators. These equip objects with other objects and update the attributes of objects. ===

    /// Remove a monster from a farm.
    /// Aborts if the monster with the given ID is not found
    public fun remove_monster_(self: &mut Farm, monster_id: &ID): Monster {
        let monsters = &mut self.pet_monsters;
        let num_monsters = Vector::length(monsters);
        let i = 0;
        while (i < num_monsters) {
            let m = Vector::borrow(monsters, i);
            if (ID::id(m) == monster_id) {
                break
            };
            i = i + 1;
        };
        assert!(i != num_monsters, EMONSTER_NOT_FOUND);
        self.occupied_monster_slots = self.occupied_monster_slots - 1;
        Vector::remove(monsters, i)
    }

    // === Entrypoints. Each of these functions can be called from a Sui transaction, whereas functions above cannot. ===

    /// Create a player and transfer it to the transaction sender
    public fun create_player(
        player_name: vector<u8>, farm_name: vector<u8>, farm_img_id: u64, total_monster_slots: u64, ctx: &mut TxContext
    ) {
        let farm = create_farm_(farm_name, farm_img_id, total_monster_slots, ctx);
        let player = create_player_(player_name, farm, ctx);
        Transfer::transfer(player, TxContext::sender(ctx))
    }

    /// Update the attributes of a player
    public fun update_player(
        self: &mut Player,
        water_runes_count: u64,
        fire_runes_count: u64,
        wind_runes_count: u64,
        earth_runes_count: u64,
        _ctx: &mut TxContext
    ) {
        self.water_runes_count = water_runes_count;
        self.fire_runes_count = fire_runes_count;
        self.wind_runes_count = wind_runes_count;
        self.earth_runes_count = earth_runes_count
    }

    /// Create a monster and transfer it to the transaction sender
    public fun create_monster(
        monster_name: vector<u8>,
        monster_img_id: u64,
        breed: u8,
        monster_affinity: u8,
        monster_description: vector<u8>,
        ctx: &mut TxContext
    ) {
        let monster = create_monster_(
            monster_name,
            monster_img_id,
            breed,
            monster_affinity,
            monster_description,
            ctx
        );
        Transfer::transfer(monster, TxContext::sender(ctx))
    }

    /// Add a monster to a farm
    public fun add_monster(self: &mut Player, monster: Monster, _ctx: &mut TxContext) {
        Vector::push_back(&mut self.farm.pet_monsters, monster);
        self.farm.occupied_monster_slots = self.farm.occupied_monster_slots + 1;
        assert!(self.farm.occupied_monster_slots <= self.farm.total_monster_slots, ETOO_MANY_MONSTERS)
    }

    /// Remove a monster from a farm amd transfer it to the transaction sender
<<<<<<< HEAD
    public fun remove_monster(self: &mut Player, monster_id: vector<u8>, ctx: &mut TxContext) {
        let monster = remove_monster_(&mut self.farm, &ID::new_bytes(monster_id));
        Transfer::transfer(monster, TxContext::get_signer_address(ctx))
=======
    public fun remove_monster(self: &mut Farm, monster_id: vector<u8>, ctx: &mut TxContext) {
        // TODO: monster_id should be probably be `address`, but leaving this as-is to avoid breaking Geniteam
        let monster = remove_monster_(self, &ID::new_from_bytes(monster_id));
        Transfer::transfer(monster, TxContext::sender(ctx))
>>>>>>> 6f39ac0d
    }

    /// Update the attributes of a player's farm
    public fun update_farm(self: &mut Player, level: u64, _ctx: &mut TxContext) {
        self.farm.level = level;
    }

    /// Add cosmetics to a farm's first slot
    public fun update_farm_cosmetic_slot1(
        self: &mut Player, cosmetic_type: u8, cosmetic_id: u64, _ctx: &mut TxContext
    ) {
        self.farm.farm_cosmetic_slot1 = Option::some(FarmCosmetic { cosmetic_type, cosmetic_id })
    }

     /// Add cosmetics to a farm's second slot
    public fun update_farm_cosmetic_slot2(
        self: &mut Player, cosmetic_type: u8, cosmetic_id: u64, _ctx: &mut TxContext
    ) {
        self.farm.farm_cosmetic_slot2 = Option::some(FarmCosmetic { cosmetic_type, cosmetic_id })
    }

    /// Update the attributes of a monster
    public fun update_monster(
        self: &mut Monster,
        monster_level: u64,
        hunger_level: u64,
        affection_level: u64,
        buddy_level: u8,
        _ctx: &mut TxContext
    ) {
        self.monster_level = monster_level;
        self.hunger_level = hunger_level;
        self.affection_level = affection_level;
        self.buddy_level = buddy_level;
    }

    /// Add cosmetics to a monster's second slot
    public fun update_monster_cosmetic_slot1(
        self: &mut Monster, cosmetic_type: u8, cosmetic_id: u64, _ctx: &mut TxContext
    ) {
        self.monster_cosmetic_slot1 = Option::some(MonsterCosmetic { cosmetic_type, cosmetic_id })
    }

    /// Add cosmetics to a monster's first slot
    public fun update_monster_cosmetic_slot2(
        self: &mut Monster, cosmetic_type: u8, cosmetic_id: u64, _ctx: &mut TxContext
    ) {
        self.monster_cosmetic_slot2 = Option::some(MonsterCosmetic { cosmetic_type, cosmetic_id })
    }
}<|MERGE_RESOLUTION|>--- conflicted
+++ resolved
@@ -197,16 +197,10 @@
     }
 
     /// Remove a monster from a farm amd transfer it to the transaction sender
-<<<<<<< HEAD
-    public fun remove_monster(self: &mut Player, monster_id: vector<u8>, ctx: &mut TxContext) {
-        let monster = remove_monster_(&mut self.farm, &ID::new_bytes(monster_id));
-        Transfer::transfer(monster, TxContext::get_signer_address(ctx))
-=======
     public fun remove_monster(self: &mut Farm, monster_id: vector<u8>, ctx: &mut TxContext) {
         // TODO: monster_id should be probably be `address`, but leaving this as-is to avoid breaking Geniteam
         let monster = remove_monster_(self, &ID::new_from_bytes(monster_id));
         Transfer::transfer(monster, TxContext::sender(ctx))
->>>>>>> 6f39ac0d
     }
 
     /// Update the attributes of a player's farm
